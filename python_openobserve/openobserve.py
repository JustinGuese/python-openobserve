"""OpenObserve API module"""

# pylint: disable=too-many-arguments,bare-except,broad-exception-raised,broad-exception-caught,too-many-public-methods
import base64
import json

# import glob
import os
import sys
import re
from datetime import datetime
from collections.abc import MutableMapping
from typing import List, Dict, Union, Optional, Any, cast
from pathlib import Path

import requests
import sqlglot  # type: ignore

try:
    import pandas

    HAVE_MODULE_PANDAS = True
except ImportError:
    print(
        "Can't import pandas. dataframe output, csv and xlsx export will be unavailable."
    )
    HAVE_MODULE_PANDAS = False

try:
    import polars

    HAVE_MODULE_POLARS = True
except ImportError:
    print("Can't import polars. some functions may be unavailable.")
    HAVE_MODULE_POLARS = False

try:
    import fireducks  # type: ignore

    HAVE_MODULE_FIREDUCKS = True
except ImportError:
    print("Can't import fireducks. Some functions may be unavailable.")
    HAVE_MODULE_FIREDUCKS = False

key_mapping = {
    "dashboards": "dashboards",
    "users": "data",
    "alerts/destinations": 0,
    "alerts/templates": 0,
}
# for deleting. different at create time...
id_mapping = {
    "alerts": "alert_id",
    "alerts/destinations": "destination_name",
    "alerts/templates": "template_name",
    "dashboards": "dashboardId",
    "functions": "name",
    "pipelines": "pipeline_id",
    "streams": "stream_name",
    "users": "email_id",
}
name_mapping = {
    "alerts": "name",
    "alerts/destinations": "name",
    "alerts/templates": "template_name",
    "dashboards": "title",
    "functions": "name",
    # special handling directly in import_objects_split()
    "pipelines": "source.stream_name",
    "streams": "name",
    "users": "email",
}


def flatten(dictionary: dict, parent_key="", separator="."):
    """Flatten dictionary

    Args:
      dictionary: input dictionary to flatten
    """
    items = []
    for key, value in dictionary.items():
        new_key = parent_key + separator + key if parent_key else key
        if isinstance(value, MutableMapping):
            items.extend(flatten(value, new_key, separator=separator).items())
        else:
            items.append((new_key, value))
    return dict(items)


def is_ksuid(input_string: str) -> bool:
    """Is input a ksuid?

    Args:
      input_string: string to validate
    """
    if re.match(r"^[a-zA-Z0-9]{27}$", input_string):
        return True
    return False


def is_name(input_string: str) -> bool:
    """Is input a valid name aka alert_name?

    Args:
      input_string: string to validate
    """
    if re.match(r"^[^:#\?&%\"'\s]+$", input_string):
        return True
    return False


class OpenObserve:
    """
    OpenObserve class based on OpenObserve REST API
    """

    def __init__(
        self,
        user: str,
        password: str,
        *,
        organisation: str = "default",
        host: str = "http://localhost:5080",
        verify: bool = True,
        timeout: int = 10,
    ) -> None:
        """Class __init__

        Args:
          user: openobserve instance username
          password: openobserve instance matching password
          organisation: openobserve instance organisation (default, _meta...)
          host: url of openobserve instance
          verify: validate certificate
          timeout: default http timeout
        """
        bas64encoded_creds = base64.b64encode(
            f"{user}:{password}".encode("utf-8")
        ).decode("utf-8")
        self.openobserve_url = f"{host}/api/{organisation}/[STREAM]"
        self.openobserve_host = host
        self.headers = {
            "Content-Type": "application/json",
            "Authorization": f"Basic {bas64encoded_creds}",
        }
        self.verify = verify
        self.timeout = timeout

    def _debug(self, msg: Any, verbosity: int, level: int = 1) -> None:
        """Print debug messages if verbosity level is sufficient"""
        if verbosity >= level:
            # pylint: disable=import-outside-toplevel
            from pprint import pprint

            pprint(msg)

    def _handle_response(
        self, res: requests.Response, action: str = "request"
    ) -> List[Dict]:
        """Handle API response and return JSON if successful"""
        if res.status_code != requests.codes.ok:
            raise Exception(
                f"Openobserve {action} returned {res.status_code}. Text: {res.text}"
            )
        return res.json()

    # pylint: disable=invalid-name
    def __timestampConvert(self, timestamp: datetime, verbosity: int = 0) -> int:
        try:
            self._debug(f"__timestampConvert input: {timestamp}", verbosity, 2)
            return int(timestamp.timestamp() * 1000000)
        except Exception as exc:
            # pylint: disable=raising-bad-type
            raise (  # type: ignore[misc]
                f"Exception from __timestampConvert for timestamp {timestamp}: {exc}"
            )

    # pylint: disable=invalid-name
    def __unixTimestampConvert(self, timestamp: int) -> datetime:
        """Convert OpenObserve timestamp to Python datetime"""
        try:
            return datetime.fromtimestamp(timestamp / 1000000)
        except:
            print(f"could not convert timestamp: {timestamp}")
            return datetime.fromtimestamp(0)

    def __intts2datetime(
        self, flatdict: dict, timestamp_columns: Union[List[str], None]
    ) -> dict:
        if timestamp_columns is None:
            for key, val in flatdict.items():
                if "time" in key:
                    flatdict[key] = self.__unixTimestampConvert(val)
        else:
            for key, val in flatdict.items():
                if key in timestamp_columns:
                    flatdict[key] = self.__unixTimestampConvert(val)
        return flatdict

    # pylint: disable=invalid-name
    def __datetime2Str(self, flatdict: dict) -> dict:
        """Convert datetime fields in dict to timestamp integers"""
        for key, val in flatdict.items():
            if isinstance(val, datetime):
                flatdict[key] = self.__timestampConvert(val)
        return flatdict

    def index(self, index: str, document: dict) -> List[dict]:
        """Index a document in OpenObserve"""
        assert isinstance(document, dict), "document must be a dict"
        document = self.__datetime2Str(flatten(document))

        res = requests.post(
            f"{self.openobserve_url.replace('[STREAM]', index)}/_json",
            headers=self.headers,
            json=[document],
            verify=self.verify,
            timeout=self.timeout,
        )
        response_json = self._handle_response(res, "index")

        if response_json["status"][0]["failed"] > 0:  # type:ignore[call-overload]
            raise Exception(
                "Openobserve index failed. "
                f"{response_json['status'][0]['error']}"  # type:ignore[call-overload]
                f". document: {document}"
            )
        return response_json

    def search(
        self,
        sql: str,
        *,
        start_time: Union[datetime, int] = 0,
        end_time: Union[datetime, int] = 0,
        verbosity: int = 0,
        timeout: int = 300,
        timestamp_conversion_auto: bool = False,
        timestamp_columns: Union[List[str], None] = None,
    ) -> List[Dict]:
        """
        OpenObserve search function
        https://openobserve.ai/docs/api/search/search/

        Args:
          sql: input sql query
          start_time: start of search interval, either datetime, either int/epoch
          end_time: end of search interval, either datetime, either int/epoch
          verbosity: how verbose to run from 0/less to 5/more
          timeout: http timeout
          timestamp_conversion_auto: try to convert automatically column containing time as name
          timestamp_columns: convert given columns to timestamp
        """
        if isinstance(start_time, datetime):
            start_time = self.__timestampConvert(start_time, verbosity)
        elif not isinstance(start_time, int):
            raise Exception(
                "Search invalid start_time input, neither datetime, nor int"
            )
        if isinstance(end_time, datetime):
            end_time = self.__timestampConvert(end_time, verbosity)
        elif not isinstance(end_time, int):
            raise Exception("Search invalid end_time input, neither datetime, nor int")

        self._debug(f"Query Time start {start_time} end {end_time}", verbosity, 1)

        # Verify SQL syntax
        try:
            sqlglot.transpile(sql)
        except sqlglot.errors.ParseError as e:
            raise e

        query = {"query": {"sql": sql, "start_time": start_time, "end_time": end_time}}
        self._debug(query, verbosity)

        res = requests.post(
            f"{self.openobserve_url.replace('/[STREAM]', '')}/_search",
            json=query,
            headers=self.headers,
            verify=self.verify,
            timeout=timeout,
        )

        response_json = self._handle_response(res, "search")
        res_hits = response_json["hits"]  # type:ignore[call-overload]
        self._debug(res_hits, verbosity, 3)

        if timestamp_conversion_auto or timestamp_columns is not None:
            # timestamp back convert
            res_hits = [self.__intts2datetime(x, timestamp_columns) for x in res_hits]
        return res_hits

    def _execute_api_request(
        self,
        endpoint: str,
        *,
        verbosity: int = 0,
        method: str = "GET",
        params: Optional[dict] = None,
        json_data: Optional[dict] = None,
    ) -> List[Dict]:
        """Execute API request with proper error handling and debugging"""
        url = self.openobserve_url.replace("[STREAM]", endpoint)
        if endpoint in ("alerts", "folders"):
            url = url.replace("/api", "/api/v2")
        self._debug(url, verbosity)

        if method == "GET":
            res = requests.get(
                url,
                headers=self.headers,
                params=params,
                verify=self.verify,
                timeout=self.timeout,
            )
        elif method == "POST":
            res = requests.post(
                url,
                headers=self.headers,
                json=json_data,
                verify=self.verify,
                timeout=self.timeout,
            )
        elif method == "PUT":
            res = requests.put(
                url,
                headers=self.headers,
                json=json_data,
                verify=self.verify,
                timeout=self.timeout,
            )
        else:
            raise ValueError(f"Unsupported method: {method}")

        return self._handle_response(res, f"{method}_{endpoint.split('/')[0]}")

    def search2df(
        self,
        sql: str,
        *,
        start_time: Union[datetime, int] = 0,
        end_time: Union[datetime, int] = 0,
        verbosity: int = 0,
        timeout: int = 300,
        timestamp_conversion_auto: bool = False,
        timestamp_columns: Union[List[str], None] = None,
    ) -> pandas.DataFrame:
        """
        OpenObserve search function with pandas dataframe output

        Args:
          sql: input sql query
          start_time: start of search interval, either datetime, either int/epoch
          end_time: end of search interval, either datetime, either int/epoch
          verbosity: how verbose to run from 0/less to 5/more
          timeout: http timeout
          timestamp_conversion_auto: try to convert automatically column containing time as name
          timestamp_columns: convert given columns to timestamp
        """
        res_json_hits = self.search(
            sql,
            start_time=start_time,
            end_time=end_time,
            verbosity=verbosity,
            timeout=timeout,
            timestamp_conversion_auto=timestamp_conversion_auto,
            # leaving conversion to pandas
            # timestamp_columns=timestamp_columns,
        )
        df_res = pandas.json_normalize(res_json_hits)

        if timestamp_columns is not None:
            for col in list(
                set(df_res.columns) & set(["_timestamp"] + timestamp_columns)
            ):
                try:
                    # ensure timestamp format
                    if col in ["_timestamp"] + timestamp_columns:
                        df_res[col] = pandas.to_datetime(df_res[col])
                except Exception as err:
                    raise Exception(
                        err,
                        "query",
                        f"query column type conversion: {col} -> {df_res[col]}",
                    ) from err
        return df_res

    def search2df_polars(
        self,
        sql: str,
        *,
        start_time: Union[datetime, int] = 0,
        end_time: Union[datetime, int] = 0,
        verbosity: int = 0,
        timeout: int = 300,
        timestamp_conversion_auto: bool = False,
        timestamp_columns: Union[List[str], None] = None,
    ) -> polars.DataFrame:
        """
<<<<<<< HEAD
        OpenObserve search function with polars dataframe output

        Args:
          sql: input sql query
          start_time: start of search interval, either datetime, either int/epoch
          end_time: end of search interval, either datetime, either int/epoch
          verbosity: how verbose to run from 0/less to 5/more
          timeout: http timeout
          timestamp_conversion_auto: try to convert automatically column containing time as name
          timestamp_columns: convert given columns to timestamp
=======
        OpenObserve search function with polars df output
>>>>>>> 4cbe873b
        """
        res_json_hits = self.search(
            sql,
            start_time=start_time,
            end_time=end_time,
            verbosity=verbosity,
            timeout=timeout,
            timestamp_conversion_auto=timestamp_conversion_auto,
            # leaving conversion to pandas
            # timestamp_columns=timestamp_columns,
        )
        df_res = polars.json_normalize(res_json_hits)

        if timestamp_columns is not None:
            for col in list(
                set(df_res.columns) & set(["_timestamp"] + timestamp_columns)
            ):
                try:
                    # ensure timestamp format
                    if col in ["_timestamp"] + timestamp_columns:
                        df_res[col] = polars.to_datetime(df_res[col])
                except Exception as err:
                    raise Exception(
                        err,
                        "query",
                        f"query column type conversion: {col} -> {df_res[col]}",
                    ) from err
        return df_res

    def search2df_fireducks(
        self,
        sql: str,
        *,
        start_time: Union[datetime, int] = 0,
        end_time: Union[datetime, int] = 0,
        verbosity: int = 0,
        timeout: int = 300,
        timestamp_conversion_auto: bool = False,
        timestamp_columns: Union[List[str], None] = None,
    ) -> fireducks.core.pandas.DataFrame:
        """
        OpenObserve search function with fireducks df output
        """
        res_json_hits = self.search(
            sql,
            start_time=start_time,
            end_time=end_time,
            verbosity=verbosity,
            timeout=timeout,
            timestamp_conversion_auto=timestamp_conversion_auto,
            # leaving conversion to pandas
            # timestamp_columns=timestamp_columns,
        )
        df_res = fireducks.core.pandas.json_normalize(res_json_hits)

        if timestamp_columns is not None:
            for col in list(
                set(df_res.columns) & set(["_timestamp"] + timestamp_columns)
            ):
                try:
                    # ensure timestamp format
                    if col in ["_timestamp"] + timestamp_columns:
                        df_res[col] = fireducks.pandas.to_datetime(df_res[col])
                except Exception as err:
                    raise Exception(
                        err,
                        "query",
                        f"query column type conversion: {col} -> {df_res[col]}",
                    ) from err
        return df_res

    # pylint: disable=too-many-branches,too-many-locals
    def export_objects_split(
        self,
        object_type: str,
        json_data: list[dict],
        file_path: str,
        *,
        verbosity: int = 0,
        flat: bool = False,
        strip: bool = False,
    ):
        """
        Export OpenObserve json configuration to split json files

        Args:
          object_type: what kind of openobserve object to export
          json_data: object data to be exported
          file_path: target file path or prefix
          verbosity: how verbose to run from 0/less to 5/more
          flat: put all files in a flat directory or tree hierarchy
          strip: remove variables data like stats or updated_at fields
        """
        key = "list"
        key2 = "name"
        if object_type == "dashboards":
            key = "dashboards"
            key2 = "dashboard_id"
        if object_type == "users":
            key = "data"
            key2 = "email"
        self._debug(json_data, verbosity, 3)
        if flat is True:
            dst_path = f"{file_path}{object_type}-"
        else:
            dst_path = f"{file_path}{object_type}/"
            Path(dst_path).mkdir(parents=True, exist_ok=True)
        if object_type in ("alerts/destinations", "alerts/templates"):
            self._debug("json_list set to alerts type", verbosity, 2)
            json_list = cast(List[Dict], json_data)
        else:
            try:
                json_list = cast(List[Dict], json_data[key])  # type: ignore[call-overload]
                self._debug(f"json_list set to key {key}: {json_list}", verbosity, 2)
            except:
                json_list = cast(List[Dict], [json_data])
                self._debug(f"json_list set to array: {json_list}", verbosity, 2)
        for json_object in json_list:
            self._debug(
                f"Export json {object_type} {json_object[key2]}...", verbosity, 0
            )
            if strip:
                keys_to_remove = [
                    # alerts
                    "last_triggered_at",
                    "last_satisfied_at",
                    "updated_at",
                    "last_edited_by",
                    # streams
                    "stats",
                ]
                # data = json.loads(json_object)
                data2 = {
                    k: v for k, v in json_object.items() if k not in keys_to_remove
                }
                # json_object = json.dumps(data2)
                json_object = data2
            self._debug(f"json {json_object}", verbosity, 2)
            try:
                with open(
                    f"{dst_path}{json_object[key2]}.json",
                    "w",
                    encoding="utf-8",
                ) as f:
                    json.dump(json_object, f, ensure_ascii=False, indent=4)
            except Exception as err:
                self._debug(
                    f"Exception on json {object_type} {json_object[key2]}: {err}.",
                    verbosity,
                    0,
                )
        return True

    def list_objects(self, object_type: str, verbosity: int = 0) -> List[Dict]:
        """List available objects for given type"""

        response_json = self._execute_api_request(object_type, verbosity=verbosity)

        return response_json

    def list_objects2df(self, object_type: str, verbosity: int = 0) -> pandas.DataFrame:
        """
        List available objects for given type
        Output: Dataframe
        """
        key = key_mapping.get(object_type, "list")

        res_json = self.list_objects(object_type=object_type, verbosity=verbosity)

        return pandas.json_normalize(res_json[key])  # type: ignore[index,call-overload]

    def config_export(
        self,
        file_path: str,
        verbosity: int = 0,
        *,
        outformat: str = "json",
        split: bool = False,
        flat: bool = False,
        strip: bool = False,
    ):
        """Export OpenObserve configuration aka all object types to json/csv/xlsx

        Args:
          file_path: target file path or prefix
          verbosity: how verbose to run from 0/less to 5/more
          outformat: json, csv, or xlsx
          split: separate list of objects json in one file per object
          flat: put all files in a flat directory or tree hierarchy
          strip: remove variables data like stats or updated_at fields
        """

        # Collect all configuration data
        object_types = {
            "functions": "functions",
            "pipelines": "pipelines",
            "alerts": "alerts",
            "alerts-destinations": "alerts/destinations",
            "alerts-templates": "alerts/templates",
            "dashboards": "dashboards",
            "streams": "streams",
            "users": "users",
        }
        if outformat in ("csv", "xlsx"):
            # Collect all data
            data = {
                name: self.list_objects2df(api_path, verbosity=verbosity)
                for name, api_path in object_types.items()
            }

            # Export based on format
            if outformat == "csv":
                for name, df in data.items():
                    df.to_csv(f"{file_path}{name}.csv")
            elif outformat == "xlsx":
                for name, df in data.items():
                    df.to_excel(f"{file_path}{name}.xlsx")
        else:  # default json

            if split is True and flat is False:
                # split json
                data = {
                    name: [
                        api_path,
                        self.list_objects(api_path, verbosity=verbosity),
                    ]  # type:ignore[misc]
                    for name, api_path in object_types.items()
                }

                for name, object_data in data.items():
                    self.export_objects_split(
                        object_data[0],  # type:ignore[arg-type]
                        object_data[1],  # type:ignore[arg-type]
                        file_path,
                        verbosity=verbosity,
                        strip=strip,
                    )
            elif split is True and flat is True:
                print("FIXME! Not implemented")
                sys.exit(1)
            else:
                data = {
                    name: self.list_objects(
                        api_path, verbosity=verbosity
                    )  # type:ignore[misc]
                    for name, api_path in object_types.items()
                }

                for name, object_data in data.items():
                    with open(f"{file_path}{name}.json", "w", encoding="utf-8") as f:
                        json.dump(object_data, f, ensure_ascii=False, indent=4)

    def create_object(self, object_type: str, object_json: dict, verbosity: int = 0):
        """Create object

        Args:
          object_type: what kind of openobserve object to export
          object_json: json source object to create
          verbosity: how verbose to run from 0/less to 5/more
        """
        url = self.openobserve_url.replace("[STREAM]", object_type)
        if object_type in ("alerts", "folders"):
            url = url.replace("/api", "/api/v2")
        self._debug(f"Create object {object_type} url: {url}", verbosity, level=1)
        self._debug(f"Create object json input: {object_json}", verbosity, level=2)

        res = requests.post(
            url,
            json=object_json,
            headers=self.headers,
            verify=self.verify,
            timeout=self.timeout,
        )
        self._debug(f"Return {res.status_code}. Text: {res.text}", verbosity, level=1)
        self._handle_response(res, f"create_object_{object_type}")

        self._debug("Create object completed", verbosity)
        return True

    def update_object(self, object_type: str, object_json: dict, verbosity: int = 0):
        """Update object

        Args:
          object_type: what kind of openobserve object to export
          object_json: json source object to create
          verbosity: how verbose to run from 0/less to 5/more
        """
        url = self.openobserve_url.replace(
            "[STREAM]", f"{object_type}/{object_json['name']}"
        )
        if object_type in ("alerts", "folders"):
            url = url.replace("/api", "/api/v2")
        self._debug(f"Update object {object_type} url: {url}", verbosity, level=1)
        self._debug(f"Update object json input: {object_json}", verbosity, level=2)

        res = requests.put(
            url,
            json=object_json,
            headers=self.headers,
            verify=self.verify,
            timeout=self.timeout,
        )
        self._debug(f"Return {res.status_code}. Text: {res.text}", verbosity, level=3)
        self._handle_response(res, f"update_object_{object_type}")

        self._debug("Update object completed", verbosity)
        return True

    def delete_object(self, object_type: str, object_id: str, verbosity: int = 0):
        """Delete object

        Args:
          object_type: what kind of openobserve object to export
          object_id: object id (sometimes name) to delete
          verbosity: how verbose to run from 0/less to 5/more
        """
        url = self.openobserve_url.replace("[STREAM]", f"{object_type}/{object_id}")
        if object_type in ("alerts", "folders"):
            url = url.replace("/api", "/api/v2")
        self._debug(f"Delete object {object_type} url: {url}", verbosity, level=1)

        res = requests.delete(
            url,
            headers=self.headers,
            verify=self.verify,
            timeout=self.timeout,
        )
        self._debug(f"Return {res.status_code}. Text: {res.text}", verbosity, level=3)
        self._handle_response(res, f"delete_object_{object_type}")

        self._debug("Delete object completed", verbosity)
        return True

    def delete_object_by_name(
        self, object_type: str, object_name: str, verbosity: int = 0
    ):
        """Delete object by name
        It will first list all objects of given type and erase all those matching exact name.

        Args:
          object_type: what kind of openobserve object to export
          object_name: object name to delete
          verbosity: how verbose to run from 0/less to 5/more
        """
        key = key_mapping.get(object_type, "list")
        key_id = id_mapping.get(object_type, "id")
        key_name = name_mapping.get(object_type, "name")
        count_delete = 0
        current = self.list_objects(object_type, verbosity)
        self._debug(f"Delete by name objects list: {current}", verbosity, 3)
        for obj in current[key]:  # type:ignore[call-overload]
            if "name" in obj and object_name == obj[key_name]:
                self._debug(f"Delete by name matching object: {obj}", verbosity)
                self.delete_object(object_type, obj[key_id], verbosity)
                count_delete += 1
        self._debug(f"Delete by name deleted {count_delete} object(s).", verbosity, 1)
        return True

    def import_objects_split(
        self,
        object_type: str,
        json_data: dict,
        file_path: str,
        *,
        overwrite: bool = False,
        verbosity: int = 0,
        force: bool = False,
    ) -> bool:
        """
        Import OpenObserve configuration from split json files

        Args:
          object_type: what kind of openobserve object to import
          json_data: source json (this one or file_path, leave other empty string)
          file_path: source file path or prefix (json_data or this one)
          overwrite: overwrite an existing object - known upstream bug
          verbosity: how verbose to run from 0/less to 5/more
          force: skip controls like ksuid
        """
        key2 = name_mapping.get(object_type, "name")
        file = Path(file_path)
        if (json_data is None or not json_data) and file.exists():
            with open(file_path, "r", encoding="utf-8") as json_file:
                self._debug(
                    f"Load json data to import from file {file_path}",
                    verbosity,
                    level=0,
                )
                json_data = json.loads(json_file.read())
        elif json_data is None:
            self._debug(
                "Fatal! import_objects_split(): input json_data None and file_path not exist",
                verbosity,
                level=0,
            )
            return False
        self._debug(f"json_data: {json_data}", verbosity, level=3)
        if (
            not force
            and object_type in ("alerts")
            and "id" in json_data
            and not is_ksuid(json_data["id"])
        ):
            raise Exception(f"Invalid input: {json_data['id']} is not a ksuid")
        if (
            not force
            and object_type in ("alerts")
            and key2 in json_data
            and not is_name(json_data[key2])
        ):
            raise Exception(f"Invalid input: {json_data[key2]} is not a valid name")
        if object_type == "pipelines":
            self._debug(
                f"Try to create {object_type} {json_data['source']['stream_name']}...",
                verbosity,
                level=0,
            )
        else:
            self._debug(
                f"Try to create {object_type} {json_data[key2]}...", verbosity, level=0
            )
        try:
            res = self.create_object(object_type, json_data, verbosity=verbosity)
            self._debug(f"Create returns {res}.", verbosity, level=0)

            if res:
                return res

            if overwrite:
                self._debug(
                    "Overwrite enabled. Updating object",
                    verbosity,
                    level=0,
                )
                res = self.update_object(object_type, json_data, verbosity=verbosity)
                self._debug(f"Update returns {res}.", verbosity, level=0)
                return res

        except Exception as exc:
            raise Exception(f"Exception: {exc}") from exc
        return False

    # pylint: disable=too-many-locals
    def import_objects(
        self,
        object_type: str,
        file_path: str,
        *,
        overwrite: bool = False,
        verbosity: int = 0,
        split: bool = False,
    ) -> bool:
        """Import objects from json file
        Note: API does not import list of objects, need to do one by one.
        FIXME! dashboards are always imported as new creating duplicates. no idempotence.

        Args:
          object_type: what kind of openobserve object to import
          file_path: source file path or prefix (json_data or this one)
          overwrite: overwrite an existing object - known upstream bug
          verbosity: how verbose to run from 0/less to 5/more
          split: separate list of objects json in one file per object
        """
        # Determine key mappings based on object type
        key_mappings = {
            "dashboards": ("dashboards", "dashboardId"),
            "users": ("data", "email"),
            "alerts/destinations": (None, "name"),
            "alerts/templates": (None, "name"),
        }
        list_key, id_key = key_mappings.get(object_type, ("list", "name"))

        if split is True:
            self._debug(
                f"import_objects: search files in {file_path}", verbosity, level=2
            )
            # functions
            # for file in glob.iglob(file_path + "functions/*.json"):
            for file in os.listdir(f"{file_path}"):
                if not file.endswith(".json"):
                    continue
                self._debug(f"import_objects: file {file}", verbosity, level=1)
                self.import_objects_split(
                    object_type,
                    {},
                    f"{file_path}/{file}",
                    overwrite=overwrite,
                    verbosity=verbosity,
                )
            return True

        with open(file_path, "r", encoding="utf-8") as json_file:
            json_data = json.load(json_file)
            self._debug(json_data, verbosity, level=3)

            # Handle special cases or use standard list extraction
            if object_type in ["alerts/destinations", "alerts/templates"]:
                json_list = json_data
            else:
                try:
                    json_list = json_data[list_key] if list_key else [json_data]
                except:
                    json_list = [json_data]

            # Process each object
            for json_object in json_list:
                object_id = json_object.get(id_key, "unknown")
                self._debug(f"Try to create {object_type} {object_id}...", verbosity)
                self._debug(json_object, verbosity, level=2)

                try:
                    res = self.create_object(
                        object_type, json_object, verbosity=verbosity
                    )
                    self._debug(f"Create returns {res}.", verbosity)
                    return res
                except Exception:
                    if overwrite and "name" in json_object:
                        print(
                            f"Overwrite enabled. Updating object {json_object['name']}"
                        )
                        res = self.update_object(
                            object_type, json_object, verbosity=verbosity
                        )
                        self._debug(f"Update returns {res}.", verbosity)
        return True

    def config_import(
        self,
        object_type: str,
        file_path: str,
        *,
        overwrite: bool = False,
        verbosity: int = 0,
        split: bool = False,
    ):
        """Import OpenObserve configuration from json files

        Args:
          object_type: what kind of openobserve object to import
          file_path: source file path or prefix (json_data or this one)
          overwrite: overwrite an existing object - known upstream bug
          verbosity: how verbose to run from 0/less to 5/more
          split: separate list of objects json in one file per object
        """

        if object_type == "all" and split is True:
            importable_types = [
                "functions",
                "pipelines",
                "alerts",
                "alerts/destinations",
                "alerts/templates",
                "dashboards",
                # 'streams' and 'users' are not supported by the API
                # No CreateStream, only CreateStreamSettings
                # self.import_objects('streams', f"{file_path}streams.json", overwrite, verbosity)
                # "Return 400. Text:
                # Json deserialize error: missing field `password` at line 1" = Extra field required
                # self.import_objects('users', f"{file_path}users.json", overwrite, verbosity)
            ]

            for item in importable_types:
                file_suffix = item.replace("/", "-")
                self.import_objects(
                    item,
                    f"{file_path}{item}",
                    overwrite=overwrite,
                    verbosity=verbosity,
                    split=split,
                )

        elif object_type == "all":
            importable_types = [
                "functions",
                "pipelines",
                "alerts",
                "alerts/destinations",
                "alerts/templates",
                "dashboards",
            ]

            for item in importable_types:
                file_suffix = item.replace("/", "-")
                self.import_objects(
                    item,
                    f"{file_path}{file_suffix}.json",
                    overwrite=overwrite,
                    verbosity=verbosity,
                )
        else:
            self.import_objects(
                object_type, file_path, overwrite=overwrite, verbosity=verbosity
            )<|MERGE_RESOLUTION|>--- conflicted
+++ resolved
@@ -1,6 +1,6 @@
 """OpenObserve API module"""
 
-# pylint: disable=too-many-arguments,bare-except,broad-exception-raised,broad-exception-caught,too-many-public-methods
+# pylint: disable=too-many-arguments,bare-except,broad-exception-raised,broad-exception-caught,too-many-public-methods,too-many-lines
 import base64
 import json
 
@@ -398,7 +398,6 @@
         timestamp_columns: Union[List[str], None] = None,
     ) -> polars.DataFrame:
         """
-<<<<<<< HEAD
         OpenObserve search function with polars dataframe output
 
         Args:
@@ -409,9 +408,6 @@
           timeout: http timeout
           timestamp_conversion_auto: try to convert automatically column containing time as name
           timestamp_columns: convert given columns to timestamp
-=======
-        OpenObserve search function with polars df output
->>>>>>> 4cbe873b
         """
         res_json_hits = self.search(
             sql,
@@ -454,6 +450,15 @@
     ) -> fireducks.core.pandas.DataFrame:
         """
         OpenObserve search function with fireducks df output
+
+        Args:
+          sql: input sql query
+          start_time: start of search interval, either datetime, either int/epoch
+          end_time: end of search interval, either datetime, either int/epoch
+          verbosity: how verbose to run from 0/less to 5/more
+          timeout: http timeout
+          timestamp_conversion_auto: try to convert automatically column containing time as name
+          timestamp_columns: convert given columns to timestamp
         """
         res_json_hits = self.search(
             sql,
