--- conflicted
+++ resolved
@@ -26,7 +26,6 @@
     )
     HAVE_MODULE_PANDAS = False
 
-<<<<<<< HEAD
 try:
     import polars
 
@@ -34,7 +33,7 @@
 except ImportError:
     print("Can't import polars. some functions may be unavailable.")
     HAVE_MODULE_POLARS = False
-=======
+
 key_mapping = {
     "dashboards": "dashboards",
     "users": "data",
@@ -63,7 +62,6 @@
     "streams": "name",
     "users": "email",
 }
->>>>>>> 719f69f9
 
 
 def flatten(dictionary, parent_key="", separator="."):
@@ -343,7 +341,6 @@
                     ) from err
         return df_res
 
-<<<<<<< HEAD
     def search2df_polars(
         self,
         sql: str,
@@ -387,10 +384,7 @@
                     ) from err
         return df_res
 
-    # pylint: disable=too-many-branches
-=======
     # pylint: disable=too-many-branches,too-many-locals
->>>>>>> 719f69f9
     def export_objects_split(
         self,
         object_type: str,
