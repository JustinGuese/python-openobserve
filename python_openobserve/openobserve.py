import requests
import base64
from datetime import datetime, timedelta
from collections.abc import MutableMapping
from typing import List, Dict
import sqlglot
import json
from pprint import pprint
import pandas


def flatten(dictionary, parent_key='', separator='.'):
    items = []
    for key, value in dictionary.items():
        new_key = parent_key + separator + key if parent_key else key
        if isinstance(value, MutableMapping):
            items.extend(flatten(value, new_key, separator=separator).items())
        else:
            items.append((new_key, value))
    return dict(items)

class OpenObserve:
    def __init__(self, user, password, organisation = "default", host = "http://localhost:5080", verify = True) -> None:
        bas64encoded_creds = base64.b64encode(bytes(user + ":" + password, "utf-8")).decode("utf-8")
<<<<<<< HEAD
        self.openobserve_url = host + "/api/" + organisation + "/" + "[STREAM]" 
        self.openobserve_host = host
        self.headers =  {'Content-Type': 'application/json', "Authorization": "Basic " + bas64encoded_creds}
        self.verify = verify

    def __timestampConvert(self, timestamp: datetime) -> int:
        return int(timestamp.timestamp() * 1000000)
    
=======
        self.openobserve_url = host + "/api/" + organisation + "/" + "[STREAM]"
        self.headers =  {'Content-Type': 'application/x-www-form-urlencoded', "Authorization": "Basic " + bas64encoded_creds}
        self.verify = verify

    def __timestampConvert(self, timestamp: datetime) -> int:
        return int(timestamp.timestamp() * 1000)

>>>>>>> 1d236c3e
    def __unixTimestampConvert(self, timestamp: int) -> datetime:
        try:
            timestamp = datetime.fromtimestamp(timestamp/1000000)
        except:
            print("could not convert timestamp: " + str(timestamp))
        return timestamp

    def __intts2datetime(self, flatdict: dict) -> dict:
        for key, val in flatdict.items():
            if "time" in key:
                flatdict[key] = self.__unixTimestampConvert(val)
        return flatdict

    def __datetime2Str(self, flatdict: dict) -> dict:
        for key, val in flatdict.items():
            if isinstance(val, datetime):
                flatdict[key] = self.__timestampConvert(val)
        return flatdict

    def index(self, index: str, document: dict):
        assert isinstance(document, dict), "document must be a dict"
        # expects a flattened json
        document = flatten(document)
        document = self.__datetime2Str(document)

        res = requests.post(self.openobserve_url.replace("[STREAM]", index) + "/_json", headers=self.headers, json=[document], verify=self.verify)
        if res.status_code != 200:
            raise Exception(f"Openobserve returned {res.status_code}. Text: {res.text}")
        res = res.json()
        if res["status"][0]["failed"] > 0:
            raise Exception(f"Openobserve index failed. {res['status'][0]['error']}. document: {document}")
        return res

    def search(self, sql: str, start_time: datetime = 0, end_time: datetime = 0, verbosity: int = 0, outformat: str = 'json') -> List[Dict]:
        if isinstance(start_time, datetime):
            # convert to unixtime
            start_time = self.__timestampConvert(start_time)
        if isinstance(end_time, datetime):
            # convert to unixtime
            end_time = self.__timestampConvert(end_time)

        # verify sql
        try:
            sqlglot.transpile(sql)
        except sqlglot.errors.ParseError as e:
            raise e

        query = {"query" : {
                    "sql": sql,
                    "start_time": start_time,
                    "end_time": end_time
                }}
        if verbosity > 0:
            pprint(query)
        res = requests.post(self.openobserve_url.replace("/[STREAM]", "") + "/_search", json = query, headers=self.headers, verify=self.verify)
        if res.status_code != 200:
            raise Exception(f"Openobserve returned {res.status_code}. Text: {res.text}. url: {res.url}")
        # timestamp back convert
        res = res.json()["hits"]
        res = [self.__intts2datetime(x) for x in res]
        if outformat == 'df':
            # FIXME! set type for _timestamp column
            return pandas.json_normalize(res["hits"])
        return res

    def list_functions(self, verbosity: int = 0, outformat: str = 'json'):
        """
        List available functions
        https://openobserve.ai/docs/api/functions
        """
        url = self.openobserve_url.replace("[STREAM]", f"functions")
        res = requests.get(url, headers=self.headers, verify=self.verify)
        if verbosity > 0:
            pprint(url)
        if res.status_code != requests.codes.ok:
            raise Exception(f"Openobserve returned {res.status_code}. Text: {res.text}")
        res = res.json()
        if outformat == 'df':
            return pandas.json_normalize(res["list"])
        return res

    def list_pipelines(self, verbosity: int = 0, outformat: str = 'json'):
        """
        List available pipelines
        """
        url = self.openobserve_url.replace("[STREAM]", f"pipelines")
        res = requests.get(url, headers=self.headers, verify=self.verify)
        if verbosity > 0:
            pprint(url)
        if res.status_code != requests.codes.ok:
            raise Exception(f"Openobserve returned {res.status_code}. Text: {res.text}")
        res = res.json()
        if outformat == 'df':
            return pandas.json_normalize(res["list"])
        return res

    def list_streams(self, schema: bool = False, streamtype: str = 'logs', verbosity: int = 0, outformat: str = 'json'):
        """
        List available streams
        https://openobserve.ai/docs/api/stream/list/
        """
        url = self.openobserve_url.replace("[STREAM]", f"streams?fetchSchema={schema}&type={streamtype}")
        res = requests.get(url, headers=self.headers, verify=self.verify)
        if verbosity > 0:
            pprint(url)
        if res.status_code != requests.codes.ok:
            raise Exception(f"Openobserve returned {res.status_code}. Text: {res.text}")
        res = res.json()
        if outformat == 'df':
            return pandas.json_normalize(res["list"])
        return res

    def list_alerts(self, verbosity: int = 0, outformat: str = 'json'):
        """
        List configured alerts on server
        """
        url = self.openobserve_url.replace("[STREAM]", "alerts")
        res = requests.get(url, headers=self.headers, verify=self.verify)
        if verbosity > 0:
            pprint(url)
        if res.status_code != requests.codes.ok:
            raise Exception(f"Openobserve returned {res.status_code}. Text: {res.text}")
        res = res.json()
        if outformat == 'df':
            return pandas.json_normalize(res["list"])
        return res

    def list_users(self, verbosity: int = 0, outformat: str = 'json'):
        """
        List available users
        https://openobserve.ai/docs/api/users
        """
        url = self.openobserve_url.replace("[STREAM]", f"users")
        res = requests.get(url, headers=self.headers, verify=self.verify)
        if verbosity > 0:
            pprint(url)
        if res.status_code != requests.codes.ok:
            raise Exception(f"Openobserve returned {res.status_code}. Text: {res.text}")
        res = res.json()
        if outformat == 'df':
            try:
                return pandas.json_normalize(res["data"])
            except KeyError as err:
                raise Exception(f"Exception KeyError: {err}")
            except Exception as err:
                raise Exception(f"Exception: {err}")
        return res

    def list_dashboards(self, verbosity: int = 0, outformat: str = 'json'):
        """
        List available dashboards
        https://openobserve.ai/docs/api/dashboards
        """
        url = self.openobserve_url.replace("[STREAM]", f"dashboards")
        res = requests.get(url, headers=self.headers, verify=self.verify)
        if verbosity > 0:
            pprint(url)
        if res.status_code != requests.codes.ok:
            raise Exception(f"Openobserve returned {res.status_code}. Text: {res.text}")
        res = res.json()
        if outformat == 'df':
            return pandas.json_normalize(res["dashboards"])
        return res

    def config_export(self, file_path: str, verbosity: int = 0, outformat: str = 'json'):
        """
        Export OpenObserve configuration to json/csv/xlsx
        """
        outformat2 = outformat
        if outformat == 'csv' or outformat == 'xlsx':
            outformat2 = 'df'
        functions1 = self.list_objects('functions', verbosity=verbosity, outformat=outformat2)
        pipelines1 = self.list_objects('pipelines', verbosity=verbosity, outformat=outformat2)
        alerts1 = self.list_objects('alerts', verbosity=verbosity, outformat=outformat2)
        alerts_destinations1 = self.list_objects('alerts/destinations', verbosity=verbosity, outformat=outformat2)
        alerts_templates1 = self.list_objects('alerts/templates', verbosity=verbosity, outformat=outformat2)
        dashboards1 = self.list_objects('dashboards', verbosity=verbosity, outformat=outformat2)
        streams1 = self.list_objects('streams', verbosity=verbosity, outformat=outformat2)
        users1 = self.list_objects('users', verbosity=verbosity, outformat=outformat2)
        if outformat == 'csv':
            functions1.to_csv(f"{file_path}functions.csv")
            pipelines1.to_csv(f"{file_path}pipelines.csv")
            alerts1.to_csv(f"{file_path}alerts.csv")
            alerts_destinations1.to_csv(f"{file_path}alerts-destinations.csv")
            alerts_templates1.to_csv(f"{file_path}alerts-templates.csv")
            dashboards1.to_csv(f"{file_path}dashboards.csv")
            streams1.to_csv(f"{file_path}streams.csv")
            users1.to_csv(f"{file_path}users.csv")
        elif outformat == 'xlsx':
            functions1.to_excel(f"{file_path}functions.xlsx")
            pipelines1.to_excel(f"{file_path}pipelines.xlsx")
            alerts1.to_excel(f"{file_path}alerts.xlsx")
            alerts_destinations1.to_excel(f"{file_path}alerts-destinations.xlsx")
            alerts_templates1.to_excel(f"{file_path}alerts-templates.xlsx")
            dashboards1.to_excel(f"{file_path}dashboards.xlsx")
            streams1.to_excel(f"{file_path}streams.xlsx")
            users1.to_excel(f"{file_path}users.xlsx")
        else:
            # default json
            with open(f"{file_path}functions.json", 'w', encoding='utf-8') as f:
                json.dump(functions1, f, ensure_ascii=False, indent=4)
            with open(f"{file_path}pipelines.json", 'w', encoding='utf-8') as f:
                json.dump(pipelines1, f, ensure_ascii=False, indent=4)
            with open(f"{file_path}alerts.json", 'w', encoding='utf-8') as f:
                json.dump(alerts1, f, ensure_ascii=False, indent=4)
            with open(f"{file_path}alerts-destinations.json", 'w', encoding='utf-8') as f:
                json.dump(alerts_destinations1, f, ensure_ascii=False, indent=4)
            with open(f"{file_path}alerts-templates.json", 'w', encoding='utf-8') as f:
                json.dump(alerts_templates1, f, ensure_ascii=False, indent=4)
            with open(f"{file_path}dashboards.json", 'w', encoding='utf-8') as f:
                json.dump(dashboards1, f, ensure_ascii=False, indent=4)
            with open(f"{file_path}streams.json", 'w', encoding='utf-8') as f:
                json.dump(streams1, f, ensure_ascii=False, indent=4)
            with open(f"{file_path}users.json", 'w', encoding='utf-8') as f:
                json.dump(users1, f, ensure_ascii=False, indent=4)

    def create_function(self, function_json: str, verbosity: int = 0, outformat: str = 'json'):
        """
        Create function
        https://openobserve.ai/docs/api/function/create
        """
        url = self.openobserve_url.replace("[STREAM]", f"functions")
        if verbosity > 0:
            pprint(f"Create function url: {url}")
        if verbosity > 2:
            pprint(f"Create function json input: {function_json}")
        res = requests.post(url, json=function_json, headers=self.headers, verify=self.verify)
        if verbosity > 1:
            pprint(f"Return {res.status_code}. Text: {res.text}")
        if res.status_code != requests.codes.ok:
            raise Exception(f"Openobserve returned {res.status_code}. Text: {res.text}")
        if verbosity > 0:
            pprint(f"Create function completed")
        return True

    def update_function(self, function_json: str, verbosity: int = 0, outformat: str = 'json'):
        """
        Update function
        https://openobserve.ai/docs/api/function/update
        """
        url = self.openobserve_url.replace("[STREAM]", f"functions/{function_json['name']}")
        if verbosity > 0:
            pprint(f"Update function url: {url}")
        if verbosity > 2:
            pprint(f"Update function json input: {function_json}")
        res = requests.put(url, json=function_json, headers=self.headers, verify=self.verify)
        if verbosity > 1:
            pprint(f"Return {res.status_code}. Text: {res.text}")
        if res.status_code != requests.codes.ok:
            raise Exception(f"Openobserve returned {res.status_code}. Text: {res.text}")
        if verbosity > 0:
            pprint(f"Update function completed")
        return True

    def import_functions(self, file_path: str, overwrite: bool = False, verbosity: int = 0, outformat: str = 'json'):
        """
        Import functions from json
        Note: API does not import list of functions, need to do one by one.
        """
        url = self.openobserve_url.replace("[STREAM]", f"functions")
        if verbosity > 0:
            pprint(url)
        with open(file_path, 'r') as json_file:
           json_data = json.loads(json_file.read())
           if verbosity > 2:
               pprint(json_data)
           for function in json_data['list']:
               if verbosity > 0:
                  pprint(function['name'])
               if verbosity > 1:
                  pprint(function)
               try:
                  res = self.create_function(function, verbosity=verbosity)
                  return res
               except Exception as err:
                  if overwrite:
                      print(f"Overwrite enabled. Updating function {function['name']}")
                      res = self.update_function(function, verbosity=verbosity)
                      return res
        return True

    def list_objects(self, object_type: str, verbosity: int = 0, outformat: str = 'json'):
        """
        List available objects for given type
        """
        key = 'list'
        if object_type == 'dashboards':
            key = 'dashboards'
        if object_type == 'users':
            key = 'data'
        if object_type == 'alerts/destinations' or object_type == 'alerts/templates':
            key = 0
        url = self.openobserve_url.replace("[STREAM]", f"{object_type}")
        res = requests.get(url, headers=self.headers, verify=self.verify)
        if verbosity > 0:
            pprint(url)
        if res.status_code != requests.codes.ok:
            raise Exception(f"Openobserve returned {res.status_code}. Text: {res.text}")
        res = res.json()
        if outformat == 'df':
            return pandas.json_normalize(res[key])
        return res

    def create_object(self, object_type: str, object_json: str, verbosity: int = 0):
        """
        Create object
        """
        url = self.openobserve_url.replace("[STREAM]", f"{object_type}")
        if verbosity > 1:
            pprint(f"Create object {object_type} url: {url}")
        if verbosity > 2:
            pprint(f"Create object json input: {object_json}")
        res = requests.post(url, json=object_json, headers=self.headers, verify=self.verify)
        if verbosity > 1:
            pprint(f"Return {res.status_code}. Text: {res.text}")
        if res.status_code != requests.codes.ok:
            raise Exception(f"Openobserve returned {res.status_code}. Text: {res.text}")
            # pprint(f"Openobserve returned {res.status_code}. Text: {res.text}")
            # return False
        if verbosity > 0:
            pprint(f"Create object completed")
        return True

    def update_object(self, object_type: str, object_json: str, verbosity: int = 0):
        """
        Update object
        """
        url = self.openobserve_url.replace("[STREAM]", f"{object_type}/{object_json['name']}")
        if verbosity > 1:
            pprint(f"Update object {object_type} url: {url}")
        if verbosity > 2:
            pprint(f"Update object json input: {object_json}")
        res = requests.put(url, json=object_json, headers=self.headers, verify=self.verify)
        if verbosity > 3:
            pprint(f"Return {res.status_code}. Text: {res.text}")
        if res.status_code != requests.codes.ok:
            raise Exception(f"Openobserve returned {res.status_code}. Text: {res.text}")
            # pprint(f"Openobserve returned {res.status_code}. Text: {res.text}")
            # return False
        if verbosity > 0:
            pprint(f"Update object completed")
        return True

    def import_objects(self, object_type: str, file_path: str, overwrite: bool = False, verbosity: int = 0):
        """
        Import objects from json
        Note: API does not import list of objects, need to do one by one.
        """
        key = 'list'
        key2 = 'name'
        if object_type == 'dashboards':
            key = 'dashboards'
            key2 = 'dashboardId'
        if object_type == 'users':
            key = 'data'
            key2 = 'email'
        with open(file_path, 'r') as json_file:
           json_data = json.loads(json_file.read())
           if verbosity > 3:
               pprint(json_data)
           if object_type == 'alerts/destinations' or object_type == 'alerts/templates':
               json_list = json_data
           else:
               try:
                  json_list = json_data[key]
               except:
                  json_list = [ json_data ]
           for json_object in json_list:
               if verbosity > 0:
                  pprint(f"Try to create {object_type} {json_object[key2]}...")
               if verbosity > 2:
                  pprint(json_object)
               try:
                  res = self.create_object(object_type, json_object, verbosity=verbosity)
                  pprint(f"Create returns {res}.")
                  return res
               except Exception as err:
                  if overwrite:
                      print(f"Overwrite enabled. Updating object {json_object['name']}")
                      res = self.update_object(object_type, json_object, verbosity=verbosity)
                      pprint(f"Update returns {res}.")
        return True

    def config_import(self, object_type: str, file_path: str, overwrite: bool = False, verbosity: int = 0):
        """
        Import OpenObserve configuration from json
        object_type all does everything
        """
        if object_type == 'all':
            self.import_objects('functions', f"{file_path}functions.json", overwrite, verbosity)
            self.import_objects('pipelines', f"{file_path}pipelines.json", overwrite, verbosity)
            self.import_objects('alerts', f"{file_path}alerts.json", overwrite, verbosity)
            self.import_objects('alerts/destinations', f"{file_path}alerts-destinations.json", overwrite, verbosity)
            self.import_objects('alerts/templates', f"{file_path}alerts-templates.json", overwrite, verbosity)
            self.import_objects('dashboards', f"{file_path}dashboards.json", overwrite, verbosity)
            # No CreateStream, only CreateStreamSettings
            # self.import_objects('streams', f"{file_path}streams.json", overwrite, verbosity)
            # "Return 400. Text: Json deserialize error: missing field `password` at line 1" = Extra field required
            # self.import_objects('users', f"{file_path}users.json", overwrite, verbosity)
        else:
            self.import_objects(object_type, file_path, overwrite, verbosity)<|MERGE_RESOLUTION|>--- conflicted
+++ resolved
@@ -1,6 +1,6 @@
 import requests
 import base64
-from datetime import datetime, timedelta
+from datetime import datetime
 from collections.abc import MutableMapping
 from typing import List, Dict
 import sqlglot
@@ -22,7 +22,6 @@
 class OpenObserve:
     def __init__(self, user, password, organisation = "default", host = "http://localhost:5080", verify = True) -> None:
         bas64encoded_creds = base64.b64encode(bytes(user + ":" + password, "utf-8")).decode("utf-8")
-<<<<<<< HEAD
         self.openobserve_url = host + "/api/" + organisation + "/" + "[STREAM]" 
         self.openobserve_host = host
         self.headers =  {'Content-Type': 'application/json', "Authorization": "Basic " + bas64encoded_creds}
@@ -31,15 +30,6 @@
     def __timestampConvert(self, timestamp: datetime) -> int:
         return int(timestamp.timestamp() * 1000000)
     
-=======
-        self.openobserve_url = host + "/api/" + organisation + "/" + "[STREAM]"
-        self.headers =  {'Content-Type': 'application/x-www-form-urlencoded', "Authorization": "Basic " + bas64encoded_creds}
-        self.verify = verify
-
-    def __timestampConvert(self, timestamp: datetime) -> int:
-        return int(timestamp.timestamp() * 1000)
-
->>>>>>> 1d236c3e
     def __unixTimestampConvert(self, timestamp: int) -> datetime:
         try:
             timestamp = datetime.fromtimestamp(timestamp/1000000)
