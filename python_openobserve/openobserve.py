import requests
import base64
from datetime import datetime
from collections.abc import MutableMapping
from typing import List, Dict
import sqlglot
import json
from pprint import pprint
import pandas


def flatten(dictionary, parent_key='', separator='.'):
    items = []
    for key, value in dictionary.items():
        new_key = parent_key + separator + key if parent_key else key
        if isinstance(value, MutableMapping):
            items.extend(flatten(value, new_key, separator=separator).items())
        else:
            items.append((new_key, value))
    return dict(items)

class OpenObserve:
    def __init__(self, user, password, organisation = "default", host = "http://localhost:5080", verify = True) -> None:
        bas64encoded_creds = base64.b64encode(bytes(user + ":" + password, "utf-8")).decode("utf-8")
<<<<<<< HEAD
        self.openobserve_url = host + "/api/" + organisation + "/" + "[STREAM]"
=======
        self.openobserve_url = host + "/api/" + organisation + "/" + "[STREAM]" 
        self.openobserve_host = host
>>>>>>> c2a8f518
        self.headers =  {'Content-Type': 'application/json', "Authorization": "Basic " + bas64encoded_creds}
        self.verify = verify

    def __timestampConvert(self, timestamp: datetime) -> int:
        return int(timestamp.timestamp() * 1000000)
    
    def __unixTimestampConvert(self, timestamp: int) -> datetime:
        try:
            timestamp = datetime.fromtimestamp(timestamp/1000000)
        except:
            print("could not convert timestamp: " + str(timestamp))
        return timestamp

    def __intts2datetime(self, flatdict: dict) -> dict:
        for key, val in flatdict.items():
            if "time" in key:
                flatdict[key] = self.__unixTimestampConvert(val)
        return flatdict

    def __datetime2Str(self, flatdict: dict) -> dict:
        for key, val in flatdict.items():
            if isinstance(val, datetime):
                flatdict[key] = self.__timestampConvert(val)
        return flatdict

    def index(self, index: str, document: dict):
        assert isinstance(document, dict), "document must be a dict"
        # expects a flattened json
        document = flatten(document)
        document = self.__datetime2Str(document)

        res = requests.post(self.openobserve_url.replace("[STREAM]", index) + "/_json", headers=self.headers, json=[document], verify=self.verify)
        if res.status_code != 200:
            raise Exception(f"Openobserve returned {res.status_code}. Text: {res.text}")
        res = res.json()
        if res["status"][0]["failed"] > 0:
            raise Exception(f"Openobserve index failed. {res['status'][0]['error']}. document: {document}")
        return res

    def search(self, sql: str, start_time: datetime = 0, end_time: datetime = 0, verbosity: int = 0, outformat: str = 'json') -> List[Dict]:
        if isinstance(start_time, datetime):
            # convert to unixtime
            start_time = self.__timestampConvert(start_time)
        if isinstance(end_time, datetime):
            # convert to unixtime
            end_time = self.__timestampConvert(end_time)

        # verify sql
        try:
            sqlglot.transpile(sql)
        except sqlglot.errors.ParseError as e:
            raise e

        query = {"query" : {
                    "sql": sql,
                    "start_time": start_time,
                    "end_time": end_time
                }}
        if verbosity > 0:
            pprint(query)
        res = requests.post(self.openobserve_url.replace("/[STREAM]", "") + "/_search", json = query, headers=self.headers, verify=self.verify)
        if res.status_code != 200:
            raise Exception(f"Openobserve returned {res.status_code}. Text: {res.text}. url: {res.url}")
        # timestamp back convert
        res = res.json()["hits"]
        res = [self.__intts2datetime(x) for x in res]
        if outformat == 'df':
            # FIXME! set type for _timestamp column
            return pandas.json_normalize(res["hits"])
        return res

    def list_functions(self, verbosity: int = 0, outformat: str = 'json'):
        """
        List available functions
        https://openobserve.ai/docs/api/functions
        """
        url = self.openobserve_url.replace("[STREAM]", f"functions")
        res = requests.get(url, headers=self.headers, verify=self.verify)
        if verbosity > 0:
            pprint(url)
        if res.status_code != requests.codes.ok:
            raise Exception(f"Openobserve returned {res.status_code}. Text: {res.text}")
        res = res.json()
        if outformat == 'df':
            return pandas.json_normalize(res["list"])
        return res

    def list_pipelines(self, verbosity: int = 0, outformat: str = 'json'):
        """
        List available pipelines
        """
        url = self.openobserve_url.replace("[STREAM]", f"pipelines")
        res = requests.get(url, headers=self.headers, verify=self.verify)
        if verbosity > 0:
            pprint(url)
        if res.status_code != requests.codes.ok:
            raise Exception(f"Openobserve returned {res.status_code}. Text: {res.text}")
        res = res.json()
        if outformat == 'df':
            return pandas.json_normalize(res["list"])
        return res

    def list_streams(self, schema: bool = False, streamtype: str = 'logs', verbosity: int = 0, outformat: str = 'json'):
        """
        List available streams
        https://openobserve.ai/docs/api/stream/list/
        """
        url = self.openobserve_url.replace("[STREAM]", f"streams?fetchSchema={schema}&type={streamtype}")
        res = requests.get(url, headers=self.headers, verify=self.verify)
        if verbosity > 0:
            pprint(url)
        if res.status_code != requests.codes.ok:
            raise Exception(f"Openobserve returned {res.status_code}. Text: {res.text}")
        res = res.json()
        if outformat == 'df':
            return pandas.json_normalize(res["list"])
        return res

    def list_alerts(self, verbosity: int = 0, outformat: str = 'json'):
        """
        List configured alerts on server
        """
        url = self.openobserve_url.replace("[STREAM]", "alerts")
        res = requests.get(url, headers=self.headers, verify=self.verify)
        if verbosity > 0:
            pprint(url)
        if res.status_code != requests.codes.ok:
            raise Exception(f"Openobserve returned {res.status_code}. Text: {res.text}")
        res = res.json()
        if outformat == 'df':
            return pandas.json_normalize(res["list"])
        return res

    def list_users(self, verbosity: int = 0, outformat: str = 'json'):
        """
        List available users
        https://openobserve.ai/docs/api/users
        """
        url = self.openobserve_url.replace("[STREAM]", f"users")
        res = requests.get(url, headers=self.headers, verify=self.verify)
        if verbosity > 0:
            pprint(url)
        if res.status_code != requests.codes.ok:
            raise Exception(f"Openobserve returned {res.status_code}. Text: {res.text}")
        res = res.json()
        if outformat == 'df':
            try:
                return pandas.json_normalize(res["data"])
            except KeyError as err:
                raise Exception(f"Exception KeyError: {err}")
            except Exception as err:
                raise Exception(f"Exception: {err}")
        return res

    def list_dashboards(self, verbosity: int = 0, outformat: str = 'json'):
        """
        List available dashboards
        https://openobserve.ai/docs/api/dashboards
        """
        url = self.openobserve_url.replace("[STREAM]", f"dashboards")
        res = requests.get(url, headers=self.headers, verify=self.verify)
        if verbosity > 0:
            pprint(url)
        if res.status_code != requests.codes.ok:
            raise Exception(f"Openobserve returned {res.status_code}. Text: {res.text}")
        res = res.json()
        if outformat == 'df':
            return pandas.json_normalize(res["dashboards"])
        return res

    def config_export(self, file_path: str, verbosity: int = 0, outformat: str = 'json'):
        """
        Export OpenObserve configuration to json/csv/xlsx
        """
        outformat2 = outformat
        if outformat == 'csv' or outformat == 'xlsx':
            outformat2 = 'df'
        functions1 = self.list_objects('functions', verbosity=verbosity, outformat=outformat2)
        pipelines1 = self.list_objects('pipelines', verbosity=verbosity, outformat=outformat2)
        alerts1 = self.list_objects('alerts', verbosity=verbosity, outformat=outformat2)
        alerts_destinations1 = self.list_objects('alerts/destinations', verbosity=verbosity, outformat=outformat2)
        alerts_templates1 = self.list_objects('alerts/templates', verbosity=verbosity, outformat=outformat2)
        dashboards1 = self.list_objects('dashboards', verbosity=verbosity, outformat=outformat2)
        streams1 = self.list_objects('streams', verbosity=verbosity, outformat=outformat2)
        users1 = self.list_objects('users', verbosity=verbosity, outformat=outformat2)
        if outformat == 'csv':
            functions1.to_csv(f"{file_path}functions.csv")
            pipelines1.to_csv(f"{file_path}pipelines.csv")
            alerts1.to_csv(f"{file_path}alerts.csv")
            alerts_destinations1.to_csv(f"{file_path}alerts-destinations.csv")
            alerts_templates1.to_csv(f"{file_path}alerts-templates.csv")
            dashboards1.to_csv(f"{file_path}dashboards.csv")
            streams1.to_csv(f"{file_path}streams.csv")
            users1.to_csv(f"{file_path}users.csv")
        elif outformat == 'xlsx':
            functions1.to_excel(f"{file_path}functions.xlsx")
            pipelines1.to_excel(f"{file_path}pipelines.xlsx")
            alerts1.to_excel(f"{file_path}alerts.xlsx")
            alerts_destinations1.to_excel(f"{file_path}alerts-destinations.xlsx")
            alerts_templates1.to_excel(f"{file_path}alerts-templates.xlsx")
            dashboards1.to_excel(f"{file_path}dashboards.xlsx")
            streams1.to_excel(f"{file_path}streams.xlsx")
            users1.to_excel(f"{file_path}users.xlsx")
        else:
            # default json
            with open(f"{file_path}functions.json", 'w', encoding='utf-8') as f:
                json.dump(functions1, f, ensure_ascii=False, indent=4)
            with open(f"{file_path}pipelines.json", 'w', encoding='utf-8') as f:
                json.dump(pipelines1, f, ensure_ascii=False, indent=4)
            with open(f"{file_path}alerts.json", 'w', encoding='utf-8') as f:
                json.dump(alerts1, f, ensure_ascii=False, indent=4)
            with open(f"{file_path}alerts-destinations.json", 'w', encoding='utf-8') as f:
                json.dump(alerts_destinations1, f, ensure_ascii=False, indent=4)
            with open(f"{file_path}alerts-templates.json", 'w', encoding='utf-8') as f:
                json.dump(alerts_templates1, f, ensure_ascii=False, indent=4)
            with open(f"{file_path}dashboards.json", 'w', encoding='utf-8') as f:
                json.dump(dashboards1, f, ensure_ascii=False, indent=4)
            with open(f"{file_path}streams.json", 'w', encoding='utf-8') as f:
                json.dump(streams1, f, ensure_ascii=False, indent=4)
            with open(f"{file_path}users.json", 'w', encoding='utf-8') as f:
                json.dump(users1, f, ensure_ascii=False, indent=4)

    def create_function(self, function_json: str, verbosity: int = 0, outformat: str = 'json'):
        """
        Create function
        https://openobserve.ai/docs/api/function/create
        """
        url = self.openobserve_url.replace("[STREAM]", f"functions")
        if verbosity > 0:
            pprint(f"Create function url: {url}")
        if verbosity > 2:
            pprint(f"Create function json input: {function_json}")
        res = requests.post(url, json=function_json, headers=self.headers, verify=self.verify)
        if verbosity > 1:
            pprint(f"Return {res.status_code}. Text: {res.text}")
        if res.status_code != requests.codes.ok:
            raise Exception(f"Openobserve returned {res.status_code}. Text: {res.text}")
        if verbosity > 0:
            pprint(f"Create function completed")
        return True

    def update_function(self, function_json: str, verbosity: int = 0, outformat: str = 'json'):
        """
        Update function
        https://openobserve.ai/docs/api/function/update
        """
        url = self.openobserve_url.replace("[STREAM]", f"functions/{function_json['name']}")
        if verbosity > 0:
            pprint(f"Update function url: {url}")
        if verbosity > 2:
            pprint(f"Update function json input: {function_json}")
        res = requests.put(url, json=function_json, headers=self.headers, verify=self.verify)
        if verbosity > 1:
            pprint(f"Return {res.status_code}. Text: {res.text}")
        if res.status_code != requests.codes.ok:
            raise Exception(f"Openobserve returned {res.status_code}. Text: {res.text}")
        if verbosity > 0:
            pprint(f"Update function completed")
        return True

    def import_functions(self, file_path: str, overwrite: bool = False, verbosity: int = 0, outformat: str = 'json'):
        """
        Import functions from json
        Note: API does not import list of functions, need to do one by one.
        """
        url = self.openobserve_url.replace("[STREAM]", f"functions")
        if verbosity > 0:
            pprint(url)
        with open(file_path, 'r') as json_file:
           json_data = json.loads(json_file.read())
           if verbosity > 2:
               pprint(json_data)
           for function in json_data['list']:
               if verbosity > 0:
                  pprint(function['name'])
               if verbosity > 1:
                  pprint(function)
               try:
                  res = self.create_function(function, verbosity=verbosity)
                  return res
               except Exception as err:
                  if overwrite:
                      print(f"Overwrite enabled. Updating function {function['name']}")
                      res = self.update_function(function, verbosity=verbosity)
                      return res
        return True

    def list_objects(self, object_type: str, verbosity: int = 0, outformat: str = 'json'):
        """
        List available objects for given type
        """
        key = 'list'
        if object_type == 'dashboards':
            key = 'dashboards'
        if object_type == 'users':
            key = 'data'
        if object_type == 'alerts/destinations' or object_type == 'alerts/templates':
            key = 0
        url = self.openobserve_url.replace("[STREAM]", f"{object_type}")
        res = requests.get(url, headers=self.headers, verify=self.verify)
        if verbosity > 0:
            pprint(url)
        if res.status_code != requests.codes.ok:
            raise Exception(f"Openobserve returned {res.status_code}. Text: {res.text}")
        res = res.json()
        if outformat == 'df':
            return pandas.json_normalize(res[key])
        return res

    def create_object(self, object_type: str, object_json: str, verbosity: int = 0):
        """
        Create object
        """
        url = self.openobserve_url.replace("[STREAM]", f"{object_type}")
        if verbosity > 1:
            pprint(f"Create object {object_type} url: {url}")
        if verbosity > 2:
            pprint(f"Create object json input: {object_json}")
        res = requests.post(url, json=object_json, headers=self.headers, verify=self.verify)
        if verbosity > 1:
            pprint(f"Return {res.status_code}. Text: {res.text}")
        if res.status_code != requests.codes.ok:
            raise Exception(f"Openobserve returned {res.status_code}. Text: {res.text}")
            # pprint(f"Openobserve returned {res.status_code}. Text: {res.text}")
            # return False
        if verbosity > 0:
            pprint(f"Create object completed")
        return True

    def update_object(self, object_type: str, object_json: str, verbosity: int = 0):
        """
        Update object
        """
        url = self.openobserve_url.replace("[STREAM]", f"{object_type}/{object_json['name']}")
        if verbosity > 1:
            pprint(f"Update object {object_type} url: {url}")
        if verbosity > 2:
            pprint(f"Update object json input: {object_json}")
        res = requests.put(url, json=object_json, headers=self.headers, verify=self.verify)
        if verbosity > 3:
            pprint(f"Return {res.status_code}. Text: {res.text}")
        if res.status_code != requests.codes.ok:
            raise Exception(f"Openobserve returned {res.status_code}. Text: {res.text}")
            # pprint(f"Openobserve returned {res.status_code}. Text: {res.text}")
            # return False
        if verbosity > 0:
            pprint(f"Update object completed")
        return True

    def import_objects(self, object_type: str, file_path: str, overwrite: bool = False, verbosity: int = 0):
        """
        Import objects from json
        Note: API does not import list of objects, need to do one by one.
        """
        key = 'list'
        key2 = 'name'
        if object_type == 'dashboards':
            key = 'dashboards'
            key2 = 'dashboardId'
        if object_type == 'users':
            key = 'data'
            key2 = 'email'
        with open(file_path, 'r') as json_file:
           json_data = json.loads(json_file.read())
           if verbosity > 3:
               pprint(json_data)
           if object_type == 'alerts/destinations' or object_type == 'alerts/templates':
               json_list = json_data
           else:
               try:
                  json_list = json_data[key]
               except:
                  json_list = [ json_data ]
           for json_object in json_list:
               if verbosity > 0:
                  pprint(f"Try to create {object_type} {json_object[key2]}...")
               if verbosity > 2:
                  pprint(json_object)
               try:
                  res = self.create_object(object_type, json_object, verbosity=verbosity)
                  pprint(f"Create returns {res}.")
                  return res
               except Exception as err:
                  if overwrite:
                      print(f"Overwrite enabled. Updating object {json_object['name']}")
                      res = self.update_object(object_type, json_object, verbosity=verbosity)
                      pprint(f"Update returns {res}.")
        return True

    def config_import(self, object_type: str, file_path: str, overwrite: bool = False, verbosity: int = 0):
        """
        Import OpenObserve configuration from json
        object_type all does everything
        """
        if object_type == 'all':
            self.import_objects('functions', f"{file_path}functions.json", overwrite, verbosity)
            self.import_objects('pipelines', f"{file_path}pipelines.json", overwrite, verbosity)
            self.import_objects('alerts', f"{file_path}alerts.json", overwrite, verbosity)
            self.import_objects('alerts/destinations', f"{file_path}alerts-destinations.json", overwrite, verbosity)
            self.import_objects('alerts/templates', f"{file_path}alerts-templates.json", overwrite, verbosity)
            self.import_objects('dashboards', f"{file_path}dashboards.json", overwrite, verbosity)
            # No CreateStream, only CreateStreamSettings
            # self.import_objects('streams', f"{file_path}streams.json", overwrite, verbosity)
            # "Return 400. Text: Json deserialize error: missing field `password` at line 1" = Extra field required
            # self.import_objects('users', f"{file_path}users.json", overwrite, verbosity)
        else:
            self.import_objects(object_type, file_path, overwrite, verbosity)<|MERGE_RESOLUTION|>--- conflicted
+++ resolved
@@ -22,12 +22,8 @@
 class OpenObserve:
     def __init__(self, user, password, organisation = "default", host = "http://localhost:5080", verify = True) -> None:
         bas64encoded_creds = base64.b64encode(bytes(user + ":" + password, "utf-8")).decode("utf-8")
-<<<<<<< HEAD
-        self.openobserve_url = host + "/api/" + organisation + "/" + "[STREAM]"
-=======
         self.openobserve_url = host + "/api/" + organisation + "/" + "[STREAM]" 
         self.openobserve_host = host
->>>>>>> c2a8f518
         self.headers =  {'Content-Type': 'application/json', "Authorization": "Basic " + bas64encoded_creds}
         self.verify = verify
 
