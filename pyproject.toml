--- conflicted
+++ resolved
@@ -74,10 +74,7 @@
 mypy = "1.15.0"
 mypy-extensions = "1.0.0"
 pandas = "2.2.3"
-<<<<<<< HEAD
-=======
 openpyxl = "3.1.5"
->>>>>>> d828677f
 pandas-stubs = "2.2.2.240807"
 pytest = "8.3.5"
 pytest-cov = "6.0.0"
